<<<<<<< HEAD
=======
CHANGES in v0.7.3

* fix bug with find_zeros and Float32

>>>>>>> 1b81d225
CHANGES in v0.7.2

* speed up bisection 

CHANGES in v0.7.1

* refactor Bisection method to reduce conditional checks inside loop

* took algorithm from Order0, and made it an alternative for find_zero allowing other non-bracketing methods to be more robust

* In FalsePosition there is a parameter to adjust when a bisection step should be used. This was changed in v0.7.0, the old value is restored. (This method is too sensitive to this parameter. It is recommended that either A42 or AlefeldPotraShi be used as alternatives.
<|MERGE_RESOLUTION|>--- conflicted
+++ resolved
@@ -1,13 +1,10 @@
-<<<<<<< HEAD
-=======
 CHANGES in v0.7.3
 
 * fix bug with find_zeros and Float32
 
->>>>>>> 1b81d225
 CHANGES in v0.7.2
 
-* speed up bisection 
+* speed up bisection
 
 CHANGES in v0.7.1
 
@@ -15,4 +12,4 @@
 
 * took algorithm from Order0, and made it an alternative for find_zero allowing other non-bracketing methods to be more robust
 
-* In FalsePosition there is a parameter to adjust when a bisection step should be used. This was changed in v0.7.0, the old value is restored. (This method is too sensitive to this parameter. It is recommended that either A42 or AlefeldPotraShi be used as alternatives.
+* In FalsePosition there is a parameter to adjust when a bisection step should be used. This was changed in v0.7.0, the old value is restored. (This method is too sensitive to this parameter. It is recommended that either A42 or AlefeldPotraShi be used as alternatives.