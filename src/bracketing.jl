###

# type to throw on succesful convergence
mutable struct StateConverged
    x0::Real
end

# type to throw on failure
mutable struct ConvergenceFailed
    reason::AbstractString
end

bracketing_error = """The interval [a,b] is not a bracketing interval.
You need f(a) and f(b) to have different signs (f(a) * f(b) < 0).
Consider a different bracket or try fzero(f, c) with an initial guess c.

"""

## Methods for root finding which use a bracket

## Bisection for FLoat64 values.
##
## From Jason Merrill https://gist.github.com/jwmerrill/9012954
## cf. http://squishythinking.com/2014/02/22/bisecting-floats/
# Alternative "mean" definition that operates on the binary representation
# of a float. Using this definition, bisection will never take more than
# 64 steps.
const FloatNN = Union{Float64, Float32, Float16}
_float_int_pairs = Dict(Float64 => UInt64, Float32 => UInt32, Float16 => UInt16)

function _middle(x::T, y::T) where {T <: FloatNN}
    # Use the usual float rules for combining non-finite numbers
    if !isfinite(x) || !isfinite(y)
        return x + y
    end
    # Always return 0.0 when inputs have opposite sign
    if sign(x) != sign(y) && !iszero(x) && ! iszero(y)
        return zero(T)
    end
    
    negate = sign(x) < 0 || sign(y) < 0 

    # do division over unsigned integers with bit shift
    xint = reinterpret(_float_int_pairs[T], abs(x))
    yint = reinterpret(_float_int_pairs[T], abs(y))
    mid = (xint + yint) >> 1

    # reinterpret in original floating point
    unsigned = reinterpret(T, mid)

    negate ? -unsigned : unsigned
end

## fall back or non Floats
function _middle(x::Real, y::Real)
    x + (y-x)/2
end


"""

    Roots.bisection64(f, a, b)

(unexported)

* `f`: a callable object, like a function

* `a`, `b`: Real values specifying a *bracketing* interval (one with
`f(a) * f(b) < 0`). These will be converted to `Float64` values.

Runs the bisection method using midpoints determined by a trick
leveraging 64-bit floating point numbers. After ensuring the
intermediate bracketing interval does not straddle 0, the "midpoint"
is half way between the two values onces converted to unsigned 64-bit
integers. This means no more than 64 steps will be taken, fewer if `a`
and `b` already share some bits.

The process is guaranteed to return a value `c` with `f(c)` one of
`0`, `Inf`, or `NaN`; *or* one of `f(prevfloat(c))*f(c) < 0` or
`f(c)*f(nextfloat(c)) > 0` holding. 

This function is a bit faster than the slightly more general 
`find_zero(f, [a,b], Bisection())` call.

Due to Jason Merrill.

"""
function bisection64(@nospecialize(f), a0::FloatNN, b0::FloatNN)

    a,b = promote(a0, b0)


    if a > b
        b,a = a, b
    end
    
    
    m = _middle(a,b)

    fa, fb = sign(f(a)), sign(f(b))

    
    fa * fb > 0 && throw(ArgumentError(bracketing_error)) 
    (iszero(fa) || isnan(fa) || isinf(fa)) && return a
    (iszero(fb) || isnan(fb) || isinf(fb)) && return b
    
    while a < m < b

        fm = sign(f(m))

        if iszero(fm) || isnan(fm) || isinf(fm)
            return m
        elseif fa * fm < 0
            b,fb=m,fm
        else
            a,fa=m,fm
        end
        m = _middle(a,b)
    end
    return m
end


####
## find_zero interface.
"""

    Bisection()

Use the bisection method over `Float64` values. The bisection method
starts with a bracketing interval `[a,b]` and splits it into two
intervals `[a,c]` and `[c,b]`, If `c` is not a zero, then one of these
two will be a bracketing interval and the process continues. The
computation of `c` is done by `_middle`, which reinterprets floating
point values as unsigned 64-bit integers and splits there. This method
avoids floating point issues and guarantees a "best" solution (one
where a zero is found or the bracketing interval is of the type `[a,
nextfloat(a)]`).
    
"""    
mutable struct Bisection <: AbstractBisection end

"""
    Roots.A42()

Bracketing method which finds the root of a continuous function within
a provided interval [a, b], without requiring derivatives. It is based
on algorithm 4.2 described in: 1. G. E. Alefeld, F. A. Potra, and
Y. Shi, "Algorithm 748: enclosing zeros of continuous functions," ACM
Trans. Math. Softw. 21, 327–344 (1995).
"""
mutable struct A42 <: AbstractBisection end


function find_zero(f, x0::Vector{T}, method::AbstractBisection; kwargs...) where {T <: Real}
    
    find_zero(f, (x0[1], x0[2]), method; kwargs...)
end

## For speed, bypass find_zero setup for bisection+Float64
function find_zero(f, x0::Tuple{T,S}, method::Bisection; verbose=false, kwargs...) where {T <: FloatNN, S <: FloatNN}
    x = adjust_bracket(x0)
    if verbose
        prob, options = derivative_free_setup(method, DerivativeFree(f), x; verbose=verbose, kwargs...)
        find_zero(prob, method, options)
    else
        bisection64(f, x[1], x[2])::eltype(x)
    end
end



## This is a bit clunky, as we use `a42` for bisection when we don't have `Float64` values.
## As we don't have the `A42` algorithm implemented through `find_zero`, we adjust here.
function find_zero(f, x0::Tuple{T,S}, method::M;  kwargs...) where {M <: Union{Bisection, A42}, T <: Real, S <: Real}

    x = adjust_bracket(x0)
    ## round about way to get options and state
    prob, options = derivative_free_setup(method, DerivativeFree(f), x[1];  kwargs...)
    o = init_state(method, prob.fs, prob.x0, prob.bracket)

    o.xn1 = a42(f, x[1], x[2]; xtol=options.xreltol, maxeval=options.maxevals, verbose=options.verbose)
    o.message = "Used Alefeld-Potra-Shi method, `Roots.a42`, to find the zero. Iterations and function evaluations are not counted properly."
    o.stopped = o.x_converged = true

    options.verbose && show_trace(prob.fs, o, [o.xn1], [o.fxn1], method)
    o.xn1
end


# this is hacky.
# we reach here from calling Bisection midway through the Order0() routine with "big" values.
# call a42 in this case
const BigSomething = Union{BigFloat, BigInt}
function find_zero(method::Bisection, fs, o::UnivariateZeroState{T, S}, options::UnivariateZeroOptions) where {T<:BigSomething, S}
    xn0, xn1 = o.xn0 < o.xn1 ? (o.xn0, o.xn1) : (o.xn1, o.xn0)
    o.xn1 = a42(fs, o.xn0, o.xn1; xtol=options.xreltol, maxeval=options.maxevals, verbose=options.verbose)
    o.message = "Used Alefeld-Potra-Shi method, `Roots.a42`, to find the zero. Iterations and function evaluations are not counted properly."
    o.stopped = o.x_converged = true

    nothing
end


function init_state(method::AbstractBisection, fs, x::Union{Tuple{T,T}, Vector{T}}, bracket) where {T <: Real}
    x0, x2 = adjust_bracket(x)
    y0 = fs(x0)
    y2 = fs(x2)

    sign(y0) * sign(y2) > 0 && throw(ArgumentError(bracketing_error))

    state = UnivariateZeroStateBase(x0, x2,
                                    y0, y2,
                                    ismissing(bracket) ? bracket : float.(bracket),
                                    0, 2,
                                    false, false, false, false,
                                    "")
    state
end


## This uses _middle bisection
## Find zero using modified bisection method for Float64 arguments.
## This is guaranteed to take no more than 64 steps. The `a42` alternative usually has
## fewer iterations, but this seems to find the value with fewer function evaluations.
##
## Terminates with `x1` when the bracket length of `[x0,x2]` is `<= max(xtol, xtolrel*abs(x1))` where `x1` is the midpoint .
## The tolerances can be set to 0, in which case, the termination occurs when `nextfloat(x0) = x2`.
## The bracket `[a,b]` must be bounded.

function update_state(method::Bisection, fs, o::Roots.UnivariateZeroState{T,S}, options::UnivariateZeroOptions) where {T<:FloatNN,S}
    x0, x2 = o.xn0, o.xn1
    y0, y2 = o.fxn0, o.fxn1

    x1 = _middle(x0, x2)

    y1 = fs(x1)
    incfn(o)

    if sign(y0) * sign(y1) > 0
        x0, x2 = x1, x2
        y0, y2 = y1, y2
    else
        x0, x2 = x0, x1
        y0, y2 = y0, y1
    end

    o.xn0, o.xn1 = x0, x2
    o.fxn0, o.fxn1 = y0, y2
    incsteps(o)
    nothing
end

## convergence is much differen there, as we bound between x0, nextfloat(x0) is not measured by eps(), but eps(x0)
function assess_convergence(method::Bisection, fs, state, options)
    x0, x2 = state.xn0, state.xn1
    if x0 > x2
        x0, x2 = x2, x0
    end

    x1 = _middle(x0, x2)
    if iszero(state.fxn1)
        state.message = ""
        state.stopped = state.x_converged = true
        return true
    end
    x0 < x1 && x1 < x2 && return false

    state.message = ""
    state.stopped = state.x_converged = true
    true
end


##################################################

"""

    Roots.a42(f, a, b; kwargs...)

(not exported)

Finds the root of a continuous function within a provided
interval [a, b], without requiring derivatives. It is based on algorithm 4.2
described in: 1. G. E. Alefeld, F. A. Potra, and Y. Shi, "Algorithm 748:
enclosing zeros of continuous functions," ACM Trans. Math. Softw. 21,
327–344 (1995).


input:
    `f`: function to find the root of
    `a`, `b`: the initial bracket, with: a < b, f(a)*f(b) < 0
    `xtol`: acceptable error (it's safe to set zero for machine precision)
    `maxeval`:  maximum number of iterations

output:
    an estimate of the zero of f

By John Travers

"""
function a42(f, a, b;
      xtol=zero(float(a)),
      maxeval::Int=15,
      verbose::Bool=false)

    if a > b
        a,b = b,a
    end
    fa, fb = f(a), f(b)

    if a >= b || sign(fa)*sign(fb) >= 0
        error("on input a < b and f(a)f(b) < 0 must both hold")
    end
    if xtol < 0.0
        error("tolerance must be >= 0.0")
    end

    c, fc = secant(f, a, fa, b, fb)
    a42a(f, a, fa, b, fb, c, fc,
         xtol=xtol, maxeval=maxeval, verbose=verbose)
end

"""

Split Alefeld, F. A. Potra, and Y. Shi algorithm 4.2 into a function
where `c` is passed in.

Solve f(x) = 0 over bracketing interval [a,b] starting at c, with a < c < b

"""
a42a(f, a, b, c=(a+b)/2; args...) = a42a(f, a, f(a), b, f(b), c, f(c); args...)


function a42a(f, a, fa, b, fb, c, fc;
       xtol=zero(float(a)),
       maxeval::Int=15,
       verbose::Bool=false)

    try
        # re-bracket and check termination
        a, fa, b, fb, d, fd = bracket(f, a, fa, b, fb, c, fc, xtol)
        ee, fee = d, fd
        for n = 2:maxeval
            # use either a cubic (if possible) or quadratic interpolation
            if n > 2 && distinct(f, a, fa, b, fb, d, fd, ee, fee)
                c, fc = ipzero(f, a, fa, b, fb, d, fd, ee, fee)
            else
                c, fc = newton_quadratic(f, a, fa, b, fb, d, fd, 2)
            end
            # re-bracket and check termination
            ab, fab, bb, fbb, db, fdb = bracket(f, a, fa, b, fb, c, fc, xtol)
            eb, feb = d, fd
            # use another cubic (if possible) or quadratic interpolation
            if distinct(f, ab, fab, bb, fbb, db, fdb, eb, feb)
                cb, fcb = ipzero(f, ab, fab, bb, fbb, db, fdb, eb, feb)
            else
                cb, fcb = newton_quadratic(f, ab, fab, bb, fbb, db, fdb, 3)
            end
            # re-bracket and check termination
            ab, fab, bb, fbb, db, fdb = bracket(f, ab, fab, bb, fbb, cb, fcb, xtol)
            # double length secant step; if we fail, use bisection
            if abs(fab) < abs(fbb)
                u, fu = ab, fab
            else
                u, fu = bb, fbb
            end
            # u = abs(fab) < abs(fbb) ? ab : bb
            cb = u - 2*fu/(fbb - fab)*(bb - ab)
            fcb = f(cb)
            if abs(cb - u) > (bb - ab)/2
                ch, fch = ab+(bb-ab)/2, f(ab+(bb-ab)/2)
            else
                ch, fch = cb, fcb
            end
            # ch = abs(cb - u) > (bb - ab)/2 ? ab + (bb - ab)/2 : cb
            # re-bracket and check termination
            ah, fah, bh, fbh, dh, fdh = bracket(f, ab, fab, bb, fbb, ch, fch, xtol)
            # if not converging fast enough bracket again on a bisection
            if bh - ah < 0.5*(b - a)
                a, fa = ah, fah
                b, fb = bh, fbh
                d, fd = dh, fdh
                ee, fee = db, fdb
            else
                ee, fee = dh, fdh
                a, fa, b, fb, d, fd = bracket(f, ah, fah, bh, fbh, ah + (bh - ah)/2, f(ah+(bh-ah)/2), xtol)
            end

            verbose && println(@sprintf("a=%18.15f, n=%s", float(a), n))

            if nextfloat(ch) * prevfloat(ch) <= 0
                throw(StateConverged(ch))
            end
            if nextfloat(a) >= b
                throw(StateConverged(a))
            end
        end
        throw(ConvergenceFailed("More than $maxeval iterations before convergence"))
    catch ex
        if isa(ex, StateConverged)
            return ex.x0
        else
            rethrow(ex)
        end
    end
    throw(ConvergenceFailed("More than $maxeval iterations before convergence"))
end



# calculate a scaled tolerance
# based on algorithm on page 340 of [1]
function tole(a::S, b::R, fa, fb, tol) where {S,R}
    T = promote_type(S,R)
    u = abs(fa) < abs(fb) ? abs(a) : abs(b)
    2u*eps(T) + tol
end


# bracket the root
# inputs:
#     - f: the function
#     - a, b: the current bracket with a < b, f(a)f(b) < 0
#     - c within (a,b): current best guess of the root
#     - tol: desired accuracy
#
# if root is not yet found, return
#     ab, bb, d
# with:
#     - [ab, bb] a new interval within [a, b] with f(ab)f(bb) < 0
#     - d a point not inside [ab, bb]; if d < ab, then f(ab)f(d) > 0,
#       and f(d)f(bb) > 0 otherwise
#
# if the root is found, throws a StateConverged instance with x0 set to the
# root.
#
# based on algorithm on page 341 of [1]
function bracket(f, a, fa, b, fb, c, fc, tol)
<<<<<<< HEAD
=======
   
>>>>>>> f211538b
    if !(a <= c <= b)
        error("c must be in (a,b)")
    end
    delta = 0.7*tole(a, b, fa, fb, tol)
    if b - a <= 4delta
        c = (a + b)/2
        fc = f(c)
    elseif c <= a + 2delta
        c = a + 2delta
        fc = f(c)
    elseif c >= b - 2delta
        c = b - 2delta
        fc = f(c)
    end
    if fc == 0
        throw(Roots.StateConverged(c))
    elseif sign(fa)*sign(fc) < 0
        aa, faa = a, fa
        bb, fbb = c, fc
        db, fdb = b, fb
    else
        aa, faa = c, fc
        bb, fbb = b, fb
        db, fdb = a, fa
    end
    if bb - aa < 2*tole(aa, bb, faa, fbb, tol)
        x0 = abs(faa) < abs(fbb) ? aa : bb
        throw(Roots.StateConverged(x0))
    end
    aa, faa, bb, fbb, db, fdb
end


# take a secant step, if the resulting guess is very close to a or b, then
# use bisection instead
function secant(f, a::T, fa, b, fb) where {T}
<<<<<<< HEAD
=======
    # @assert fa == f(a)
    # @assert fb == f(b)
>>>>>>> f211538b
    c = a - fa/(fb - fa)*(b - a)

    tol = eps(T)*5
    if isnan(c) || c <= a + abs(a)*tol || c >= b - abs(b)*tol
        return a + (b - a)/2, f(a+(b-a)/2)
    end
    return c, f(c)
end


# approximate zero of f using quadratic interpolation
# if the new guess is outside [a, b] we use a secant step instead
# based on algorithm on page 330 of [1]
function newton_quadratic(f, a, fa, b, fb, d, fd, k::Int)
<<<<<<< HEAD

=======
   
>>>>>>> f211538b
    B = (fb - fa)/(b - a)
    A = ((fd - fb)/(d - b) - B)/(d - a)
    if A == 0
        return secant(f, a, fa, b, fb)
    end
    r = A*fa > 0 ? a : b
    for i = 1:k
        r -= (fa + (B + A*(r - b))*(r - a))/(B + A*(2*r - a - b))
    end
    if isnan(r) || (r <= a || r >= b)
        r, fr = secant(f, a, fa, b, fb)
    else
        fr = f(r)
    end
    return r, fr
end


# approximate zero of f using inverse cubic interpolation
# if the new guess is outside [a, b] we use a quadratic step instead
# based on algorithm on page 333 of [1]

function ipzero(f, a, fa, b, fb, c, fc, d, fd)
<<<<<<< HEAD

=======
   
>>>>>>> f211538b
    Q11 = (c - d)*fc/(fd - fc)
    Q21 = (b - c)*fb/(fc - fb)
    Q31 = (a - b)*fa/(fb - fa)
    D21 = (b - c)*fc/(fc - fb)
    D31 = (a - b)*fb/(fb - fa)
    Q22 = (D21 - Q11)*fb/(fd - fb)
    Q32 = (D31 - Q21)*fa/(fc - fa)
    D32 = (D31 - Q21)*fc/(fc - fa)
    Q33 = (D32 - Q22)*fa/(fd - fa)
    c = a + (Q31 + Q32 + Q33)
    fc = f(c)
    if (c <= a) || (c >= b)
        c, fc = newton_quadratic(f, a, fa, b, fb, d, fd, 3)
    end
    return c, fc
end


# floating point comparison function
<<<<<<< HEAD
=======

>>>>>>> f211538b
function almost_equal(x::T, y::T) where {T}
    const min_diff = realmin(T)*32

    abs(x - y) < min_diff
end


# check that all interpolation values are distinct
function distinct(f, a, f1, b, f2, d, f3, e, f4)
<<<<<<< HEAD
=======
    
>>>>>>> f211538b
    !(almost_equal(f1, f2) || almost_equal(f1, f3) || almost_equal(f1, f4) ||
      almost_equal(f2, f3) || almost_equal(f2, f4) || almost_equal(f3, f4))
end

## ----------------------------

"""

    FalsePosition()

Use the [false
position](https://en.wikipedia.org/wiki/False_position_method) method
to find a zero for the function `f` within the bracketing interval
`[a,b]`.

The false position method is a modified bisection method, where the
midpoint between `[a_k, b_k]` is chosen to be the intersection point
of the secant line with the x axis, and not the average between the
two values.

To speed up convergence for concave functions, this algorithm
implements the 12 reduction factors of Galdino (*A family of regula
falsi root-finding methods*). These are specified by number, as in
`FalsePosition(2)` or by one of three names `FalsePosition(:pegasus)`,
`FalsePosition(:illinois)`, or `FalsePosition(:anderson_bjork)` (the
default). The default choice has generally better performance than the
others, though there are exceptions.

For some problems, the number of function calls can be greater than
for the `bisection64` method, but generally this algorithm will make
fewer function calls.

Examples
```
find_zero(x -> x^5 - x - 1, [-2, 2], FalsePosition())
```
"""    
mutable struct FalsePosition <: AbstractBisection
    reduction_factor::Union{Int, Symbol}
    FalsePosition(x=:anderson_bjork) = new(x)
end

function update_state(method::FalsePosition, fs, o, options)

    fs
    a, b =  o.xn0, o.xn1

    fa, fb = o.fxn0, o.fxn1

    lambda = fb / (fb - fa)
    tau = 1e-10                   # some engineering to avoid short moves
    if !(tau < norm(lambda) < 1-tau)
        lambda = 1/2
    end
    x = b - lambda * (b-a)        
    fx = fs(x)
    incfn(o)
    incsteps(o)

    if iszero(fx)
        o.xn1 = x
        o.fxn1 = fx
        return
    end

    if sign(fx)*sign(fb) < 0
        a, fa = b, fb
    else
        fa = galdino[method.reduction_factor](fa, fb, fx)
    end
    b, fb = x, fx

    
    o.xn0, o.xn1 = a, b 
    o.fxn0, o.fxn1 = fa, fb
    
    nothing
end

# the 12 reduction factors offered by Galadino
galdino = Dict{Union{Int,Symbol},Function}(:1 => (fa, fb, fx) -> fa*fb/(fb+fx),
                                           :2 => (fa, fb, fx) -> (fa - fb)/2,
                                           :3 => (fa, fb, fx) -> (fa - fx)/(2 + fx/fb),
                                           :4 => (fa, fb, fx) -> (fa - fx)/(1 + fx/fb)^2,
                                           :5 => (fa, fb, fx) -> (fa -fx)/(1.5 + fx/fb)^2,
                                           :6 => (fa, fb, fx) -> (fa - fx)/(2 + fx/fb)^2,
                                           :7 => (fa, fb, fx) -> (fa + fx)/(2 + fx/fb)^2,
                                           :8 => (fa, fb, fx) -> fa/2,
                                           :9 => (fa, fb, fx) -> fa/(1 + fx/fb)^2,
                                           :10 => (fa, fb, fx) -> (fa-fx)/4,
                                           :11 => (fa, fb, fx) -> fx*fa/(fb+fx),
                                           :12 => (fa, fb, fx) -> (fa * (1-fx/fb > 0 ? 1-fx/fb : 1/2))
)
# give common names
for (nm, i) in [(:pegasus, 1), (:illinois, 8), (:anderson_bjork, 12)]
    galdino[nm] = galdino[i]
end

function find_zero(f, x0::Tuple{T,S}, method::FalsePosition; kwargs...) where {T<:Real,S<:Real}
    x = adjust_bracket(x0)
    prob, options = derivative_free_setup(method, DerivativeFree(f), x; kwargs...)
    find_zero(prob, method, options)
end
## helper function
function adjust_bracket(x0)
    u, v = float.(x0)
    if u > v
        u, v = v, u
    end


    if isinf(u)
        u = nextfloat(u)
    end
    if isinf(v)
        v = prevfloat(v)
    end
    u, v
end

## --------------------------------------

"""

Searches for zeros  of `f` in an interval [a, b].

Basic algorithm used:

* split interval [a,b] into `no_pts` subintervals.
* For each bracketing interval finds a bracketed zero.
* For other subintervals does a quick search with a derivative-free method.

If there are many zeros relative to the number of points, the process
is repeated with more points, in hopes of finding more zeros for
oscillating functions.

Called by `fzeros` or `Roots.find_zeros`.

"""
function find_zeros(f, a::Real, b::Real, args...;
                    no_pts::Int=100,
                    abstol::Real=10*eps(), reltol::Real=10*eps(), ## should be abstol, reltol as used. 
                    kwargs...)

    a, b = a < b ? (a,b) : (b,a)
    rts = eltype(promote(float(a),b))[]
    xs = vcat(a, a .+ (b-a) .* sort(rand(no_pts)), b)


    ## Look in [ai, bi)
    for i in 1:(no_pts+1)
        ai,bi=xs[i:i+1]
        if isapprox(f(ai), 0.0, rtol=reltol, atol=abstol)
            push!(rts, ai)
        elseif sign(f(ai)) * sign(f(bi)) < 0
            push!(rts, find_zero(f, [ai, bi], Bisection()))
        else
            try
                x = find_zero(f, ai + (0.5)* (bi-ai), Order8(); maxevals=10, abstol=abstol, reltol=reltol)
                if ai < x < bi
                    push!(rts, x)
                end
            catch e
            end
        end
    end
    ## finally, b?
    isapprox(f(b), 0.0, rtol=reltol, atol=abstol) && push!(rts, b)

    ## redo if it appears function oscillates alot in this interval...
    if length(rts) > (1/4) * no_pts
        return(find_zeros(f, a, b, args...; no_pts = 10*no_pts, abstol=abstol, reltol=reltol, kwargs...))
    else
        return(sort(rts))
    end
end<|MERGE_RESOLUTION|>--- conflicted
+++ resolved
@@ -331,7 +331,6 @@
 """
 a42a(f, a, b, c=(a+b)/2; args...) = a42a(f, a, f(a), b, f(b), c, f(c); args...)
 
-
 function a42a(f, a, fa, b, fb, c, fc;
        xtol=zero(float(a)),
        maxeval::Int=15,
@@ -343,7 +342,7 @@
         ee, fee = d, fd
         for n = 2:maxeval
             # use either a cubic (if possible) or quadratic interpolation
-            if n > 2 && distinct(f, a, fa, b, fb, d, fd, ee, fee)
+            if n > 2 && distinct(a, fa, b, fb, d, fd, ee, fee)
                 c, fc = ipzero(f, a, fa, b, fb, d, fd, ee, fee)
             else
                 c, fc = newton_quadratic(f, a, fa, b, fb, d, fd, 2)
@@ -352,7 +351,7 @@
             ab, fab, bb, fbb, db, fdb = bracket(f, a, fa, b, fb, c, fc, xtol)
             eb, feb = d, fd
             # use another cubic (if possible) or quadratic interpolation
-            if distinct(f, ab, fab, bb, fbb, db, fdb, eb, feb)
+            if distinct(ab, fab, bb, fbb, db, fdb, eb, feb)
                 cb, fcb = ipzero(f, ab, fab, bb, fbb, db, fdb, eb, feb)
             else
                 cb, fcb = newton_quadratic(f, ab, fab, bb, fbb, db, fdb, 3)
@@ -437,10 +436,7 @@
 #
 # based on algorithm on page 341 of [1]
 function bracket(f, a, fa, b, fb, c, fc, tol)
-<<<<<<< HEAD
-=======
-   
->>>>>>> f211538b
+
     if !(a <= c <= b)
         error("c must be in (a,b)")
     end
@@ -477,13 +473,8 @@
 # take a secant step, if the resulting guess is very close to a or b, then
 # use bisection instead
 function secant(f, a::T, fa, b, fb) where {T}
-<<<<<<< HEAD
-=======
-    # @assert fa == f(a)
-    # @assert fb == f(b)
->>>>>>> f211538b
+
     c = a - fa/(fb - fa)*(b - a)
-
     tol = eps(T)*5
     if isnan(c) || c <= a + abs(a)*tol || c >= b - abs(b)*tol
         return a + (b - a)/2, f(a+(b-a)/2)
@@ -496,11 +487,6 @@
 # if the new guess is outside [a, b] we use a secant step instead
 # based on algorithm on page 330 of [1]
 function newton_quadratic(f, a, fa, b, fb, d, fd, k::Int)
-<<<<<<< HEAD
-
-=======
-   
->>>>>>> f211538b
     B = (fb - fa)/(b - a)
     A = ((fd - fb)/(d - b) - B)/(d - a)
     if A == 0
@@ -522,13 +508,8 @@
 # approximate zero of f using inverse cubic interpolation
 # if the new guess is outside [a, b] we use a quadratic step instead
 # based on algorithm on page 333 of [1]
-
 function ipzero(f, a, fa, b, fb, c, fc, d, fd)
-<<<<<<< HEAD
-
-=======
-   
->>>>>>> f211538b
+
     Q11 = (c - d)*fc/(fd - fc)
     Q21 = (b - c)*fb/(fc - fb)
     Q31 = (a - b)*fa/(fb - fa)
@@ -548,23 +529,14 @@
 
 
 # floating point comparison function
-<<<<<<< HEAD
-=======
-
->>>>>>> f211538b
 function almost_equal(x::T, y::T) where {T}
     const min_diff = realmin(T)*32
-
     abs(x - y) < min_diff
 end
 
 
 # check that all interpolation values are distinct
-function distinct(f, a, f1, b, f2, d, f3, e, f4)
-<<<<<<< HEAD
-=======
-    
->>>>>>> f211538b
+function distinct(a, f1, b, f2, d, f3, e, f4)
     !(almost_equal(f1, f2) || almost_equal(f1, f3) || almost_equal(f1, f4) ||
       almost_equal(f2, f3) || almost_equal(f2, f4) || almost_equal(f3, f4))
 end
